--- conflicted
+++ resolved
@@ -37,12 +37,8 @@
 
 ## <a id="concept_3B5E445B19884680900161BDF25E32C9__section_CF0E3E5C4F884374B8F2F536DD2A375C" class="no-quick-link"></a>High Read-and-Write Throughput
 
-<<<<<<< HEAD
-Read-and-write throughput is provided by concurrent main-memory data structures and a highly optimized distribution infrastructure. Applications can make copies of data dynamically in memory through synchronous or asynchronous replication for high read throughput or partition the data across many system members to achieve high read-and-write throughput. Data partitioning doubles the aggregate throughput if the data access is fairly balanced across the entire data set. Linear increase in throughput is limited only by the backbone network capacity.
-=======
 Concurrent main-memory data structures and a highly optimized distribution infrastructure provide read-and-write throughput.
 Applications can make copies of data dynamically in memory through synchronous or asynchronous replication for high read throughput or partition the data across many system members to achieve high read-and-write throughput. Data partitioning doubles the aggregate throughput if the data access is fairly balanced across the entire data set. Linear increase in throughput is limited only by the backbone network capacity.
->>>>>>> c0d43b35
 
 ## <a id="concept_3B5E445B19884680900161BDF25E32C9__section_9C5D669B583646F1B817284EB494DDA7" class="no-quick-link"></a>Low and Predictable Latency
 
